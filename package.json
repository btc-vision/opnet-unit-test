--- conflicted
+++ resolved
@@ -13,13 +13,8 @@
         "@btc-vision/bsi-binary": "^1.0.42",
         "@btc-vision/btc-runtime": "^1.1.11",
         "@btc-vision/logger": "^1.0.6",
-<<<<<<< HEAD
-        "@btc-vision/op-vm": "^0.1.0",
-        "@btc-vision/transaction": "^1.0.105",
-=======
         "@btc-vision/op-vm": "^0.1.6",
         "@btc-vision/transaction": "^1.0.108",
->>>>>>> b2e1fb7f
         "@eslint/js": "^9.10.0",
         "@types/node": "^22.5.5",
         "@typescript-eslint/eslint-plugin": "^8.5.0",
