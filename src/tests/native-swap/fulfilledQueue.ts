--- conflicted
+++ resolved
@@ -33,7 +33,7 @@
         const lister1 = await list1Operation.execute(opHelper);
     });
 
-    /*await vm.it('2', async () => {
+    await vm.it('2', async () => {
         Blockchain.blockNumber = 1000n;
 
         const token0 = opHelper.getToken(0);
@@ -43,7 +43,6 @@
             defaultInitialLiquidityAmount,
             defaultfloorPrice,
         );
-
         const token0InitialProvider = await createPoolOperation.execute(opHelper);
         const listers: ProviderHelper[] = [];
 
@@ -51,13 +50,13 @@
             Blockchain.blockNumber += 1n;
             Blockchain.log(`Listing providers on block ${Blockchain.blockNumber}`);
             for (let j: bigint = 0n; j < 40n; j++) {
-                const listOperation = new ListLiquidityOperation(
+                const list1Operation = new ListLiquidityOperation(
                     Blockchain.generateRandomAddress(),
                     token0,
                     Blockchain.expandTo18Decimals(500),
                     false,
                 );
-                const lister = await listOperation.execute(opHelper);
+                const lister = await list1Operation.execute(opHelper);
                 listers.push(lister);
             }
         }
@@ -66,7 +65,7 @@
         const reserveOperation: ReserveOperation = new ReserveOperation(
             token0,
             Blockchain.generateRandomAddress(),
-            200000000000n,
+            100000000000n,
             0n,
             1,
         );
@@ -82,7 +81,6 @@
         );
 
         await swapOperation.execute(opHelper);
-<<<<<<< HEAD
 
         Blockchain.blockNumber += 10n;
         Blockchain.log(`List`);
@@ -106,7 +104,4 @@
 
         const reserveResult2 = await reserveOperation2.execute(opHelper);
     });
-=======
-    });*/
->>>>>>> 51102c35
 });