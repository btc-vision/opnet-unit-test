--- conflicted
+++ resolved
@@ -24,23 +24,16 @@
 }
 
 export async function loadRust(bytecode, MAX_GAS, gasCallbackDifference) {
-<<<<<<< HEAD
     const contract = new Contract(bytecode, MAX_GAS, function (_, pointer) {
         let took = Date.now();
         contract.onInstantiate(pointer);
        
         //const result = deasyncFunction(promise);
-        //const d = Date.now() - took;
-
-        //console.log('received deployment pointer', result, 'wasted', d, 'ms');
+        const d = Date.now() - took;
+
+        console.log('received deployment pointer', result, 'wasted', d, 'ms');
 
         return 1; //result.result;
-=======
-    const contract = new Contract(bytecode, MAX_GAS, function (_, value) {
-        console.log('requested deployment pointer', value);
-
-        return value;
->>>>>>> 09e08190
     });
 
     contract.onInstantiate = function (pointer) {
